#ifndef REDBLACKTREE_HPP
#define REDBLACKTREE_HPP

#include <cassert>
#include <iostream>
#include <limits>
#include <memory>
#include <functional>
#include <utility>
#include <type_traits>

enum Color { RED, BLACK };

// Для того, чтобы компаратор мог работать с объектами не конвертируемыми в Key
template <typename C, typename = void>
struct is_transparent_helper : std::false_type {};

// True - если есть вложенный тип is_transparent
template <typename C>
struct is_transparent_helper<C, std::void_t<typename C::is_transparent>> : std::true_type {};

template <typename Key, typename T, typename Compare = std::less<Key>,
          typename Allocator = std::allocator<std::pair<const Key, T>>>
class RedBlackTree 
{
public:
    struct Node;

    struct Node 
    {
        std::pair<const Key, T> data;
        Color color;
<<<<<<< HEAD
        Node* left;
        Node* right;
=======
        std::unique_ptr<Node, NodeDeleter> left;
        std::unique_ptr<Node, NodeDeleter> right;
>>>>>>> 06776ff4
        Node* parent;

        explicit Node(const std::pair<const Key, T>& val)
            : data(val), color(RED), left(nullptr), right(nullptr), parent(nullptr) {}
    };

private:
    Node* root;
    Compare comp;

    using NodeAllocator = typename std::allocator_traits<Allocator>::template rebind_alloc<Node>;
    NodeAllocator node_alloc;

    // Возвращает указатель на указатель, через который доступен узел (у родителя или root)
    inline Node** getLink(Node* x) 
    {
        if (!x->parent)
            return &root;
        if (x == x->parent->left)
            return &(x->parent->left);
        else
            return &(x->parent->right);
    }

    inline void leftRotate(Node* x) 
    {
        if (!x || !x->right)
            return;
        Node** xLink = getLink(x);
        Node* y = x->right;

        x->right = y->left;
        if (y->left)
            y->left->parent = x;
        y->parent = x->parent;
        y->left = x;
        x->parent = y;
        *xLink = y;
    }

    inline void rightRotate(Node* y) 
    {
        if (!y || !y->left)
            return;
        Node** yLink = getLink(y);
        Node* x = y->left;

        y->left = x->right;
        if (x->right)
            x->right->parent = y;
        x->parent = y->parent;
        x->right = y;
        y->parent = x;
        *yLink = x;
    }

    void fixInsert(Node* z) 
    {
        while (z != root && z->parent->color == RED) 
        {
            if (z->parent == z->parent->parent->left) 
            {
                Node* y = z->parent->parent->right;
                if (y && y->color == RED) 
                {
                    z->parent->color = BLACK;
                    y->color = BLACK;
                    z->parent->parent->color = RED;
                    z = z->parent->parent;
                } 
                else 
                {
                    if (z == z->parent->right) 
                    {
                        z = z->parent;
                        leftRotate(z);
                    }
                    z->parent->color = BLACK;
                    z->parent->parent->color = RED;
                    rightRotate(z->parent->parent);
                }
            } 
            else 
            {
                Node* y = z->parent->parent->left;
                if (y && y->color == RED) 
                {
                    z->parent->color = BLACK;
                    y->color = BLACK;
                    z->parent->parent->color = RED;
                    z = z->parent->parent;
                } 
                else 
                {
                    if (z == z->parent->left) 
                    {
                        z = z->parent;
                        rightRotate(z);
                    }
                    z->parent->color = BLACK;
                    z->parent->parent->color = RED;
                    leftRotate(z->parent->parent);
                }
            }
        }
        if (root)
            root->color = BLACK;
    }

    void transplant(Node* u, Node* v) 
    {
        Node** uLink = getLink(u);
        if (v)
            v->parent = u->parent;
        *uLink = v;
    }

    void fixDelete(Node* x) 
    {
        while (x != root && x->color == BLACK) 
        {
            if (x == x->parent->left) 
            {
                Node* w = x->parent->right;
                if (w && w->color == RED) 
                {
                    w->color = BLACK;
                    x->parent->color = RED;
                    leftRotate(x->parent);
                    w = x->parent->right;
                }
                if ((!(w->left) || w->left->color == BLACK) &&
                    (!(w->right) || w->right->color == BLACK)) 
                {
                    w->color = RED;
                    x = x->parent;
                } 
                else 
                {
                    if (!(w->right) || w->right->color == BLACK) 
                    {
                        if (w->left)
                            w->left->color = BLACK;
                        w->color = RED;
                        rightRotate(w);
                        w = x->parent->right;
                    }
                    w->color = x->parent->color;
                    x->parent->color = BLACK;
                    if (w->right)
                        w->right->color = BLACK;
                    leftRotate(x->parent);
                    x = root;
                }
            } 
            else 
            {
                Node* w = x->parent->left;
                if (w && w->color == RED) 
                {
                    w->color = BLACK;
                    x->parent->color = RED;
                    rightRotate(x->parent);
                    w = x->parent->left;
                }
                if ((!(w->right) || w->right->color == BLACK) &&
                    (!(w->left) || w->left->color == BLACK)) 
                {
                    w->color = RED;
                    x = x->parent;
                } 
                else 
                {
                    if (!(w->left) || w->left->color == BLACK) 
                    {
                        if (w->right)
                            w->right->color = BLACK;
                        w->color = RED;
                        leftRotate(w);
                        w = x->parent->left;
                    }
                    w->color = x->parent->color;
                    x->parent->color = BLACK;
                    if (w->left)
                        w->left->color = BLACK;
                    rightRotate(x->parent);
                    x = root;
                }
            }
        }
        if (x)
            x->color = BLACK;
    }

    static Node* minimum(Node* node) 
    {
        while (node && node->left)
            node = node->left;
        return node;
    }

    static Node* maximum(Node* node) 
    {
        while (node && node->right)
            node = node->right;
        return node;
    }

    void clearHelper(Node* node) 
    {
        if (node) 
        {
            clearHelper(node->left);
            clearHelper(node->right);
            std::allocator_traits<NodeAllocator>::destroy(node_alloc, node);
            node_alloc.deallocate(node, 1);
        }
    }

    Node* createNode(const std::pair<const Key, T>& val) 
    {
        Node* p = node_alloc.allocate(1);
        try {
            std::allocator_traits<NodeAllocator>::construct(node_alloc, p, val);
        } catch (...) {
            node_alloc.deallocate(p, 1);
            throw;
        }
        return p;
    }

public:
    std::size_t node_count = 0;

    RedBlackTree()
        : root(nullptr), comp(Compare()), node_alloc(NodeAllocator()) {}

    RedBlackTree(const Compare& comp, const Allocator& alloc)
        : root(nullptr), comp(comp), node_alloc(alloc) {}

    ~RedBlackTree() { clear(); }

    RedBlackTree(const RedBlackTree& other)
        : root(nullptr), comp(other.comp), node_alloc(other.node_alloc), node_count(0) 
    {
        std::function<void(Node*)> copyHelper = [&](Node* node) 
        {
            if (node) 
            {
                insertNode(node->data);
                copyHelper(node->left);
                copyHelper(node->right);
            }
        };

        copyHelper(other.root);
    }

    RedBlackTree& operator=(const RedBlackTree& other) 
    {
        if (this != &other) 
        {
            clear();
            comp = other.comp;
            node_alloc = other.node_alloc;
            std::function<void(Node*)> copyHelper = [&](Node* node) 
            {
                if (node) 
                {
                    insertNode(node->data);
                    copyHelper(node->left);
                    copyHelper(node->right);
                }
            };

            copyHelper(other.root);
        }

        return *this;
    }

    void clear() 
    { 
        clearHelper(root); 
        root = nullptr;
        node_count = 0;
    }

    template <typename K>
    std::enable_if_t<std::is_convertible<K, Key>::value || is_transparent_helper<Compare>::value, Node*>
    find(const K& key) const
    {
        Node* current = root;
        while (current) 
        {
            if (comp(key, current->data.first))
                current = current->left;
            else if (comp(current->data.first, key))
                current = current->right;
            else
                return current;
        }

        return nullptr;
    }

    void insertNode(const std::pair<const Key, T>& val)
    {
        Node* newNode = createNode(val);
        newNode->color = RED;
        Node* y = nullptr;
        Node* x = root;
        while (x) 
        {
            y = x;
            if (comp(newNode->data.first, x->data.first))
                x = x->left;
            else
                x = x->right;
        }
        newNode->parent = y;
        if (!y)
            root = newNode;
        else if (comp(newNode->data.first, y->data.first))
            y->left = newNode;
        else
            y->right = newNode;

        fixInsert(newNode);
        node_count++;
    }

    void removeNode(const Key& key)
    {
        Node* z = find(key);
        if (!z) 
        {
            std::cerr << "Node with key " << key << " not found in the tree." << std::endl;
            return;
        }

        deleteNode(z);
        node_count--;
    }

    std::size_t TreeSize() const { return node_count; }

    Node* minNode() const { return minimum(root); }

    Node* maxNode() const { return maximum(root); }

    static Node* successor(Node* node)
    {
        if (!node) return nullptr;
        if (node->right)
            return minimum(node->right);
        Node* p = node->parent;

        while (p && node == p->right) 
        {
            node = p;
            p = p->parent;
        }

        return p;
    }

    static Node* predecessor(Node* node)
    {
        if (!node) return nullptr;
        if (node->left)
            return maximum(node->left);

        Node* p = node->parent;
        while (p && node == p->left) 
        {
            node = p;
            p = p->parent;
        }

        return p;
    }

    Node* getRoot() const { return root; }

    bool validate()
    {
        std::function<bool(Node*, int, int&)> validateHelper =
            [&](Node* node, int blackCount, int& pathBlackCount) -> bool 
        {
            if (!node) 
            {
                if (pathBlackCount == -1)
                    pathBlackCount = blackCount;
                else if (blackCount != pathBlackCount)
                    return false;

                return true;
            }
            if (node->color == BLACK)
                blackCount++;
            else if (node->parent && node->parent->color == RED)
                return false;

            return validateHelper(node->left, blackCount, pathBlackCount) &&
                   validateHelper(node->right, blackCount, pathBlackCount);
        };

        int pathBlackCount = -1;
        return validateHelper(root, 0, pathBlackCount);
    }

private:
    void deleteNode(Node* z)
    {
        if (!z)
            return;
        Node* y = z;
        Node* x = nullptr;
        Color y_original_color = y->color;

        if (!z->left) 
        {
            x = z->right;
            transplant(z, z->right);
        }
        else if (!z->right) 
        {
            x = z->left;
            transplant(z, z->left);
        }
        else 
        {
            y = minimum(z->right);
            y_original_color = y->color;
            x = y->right;
            if (y->parent == z) 
            {
                if (x)
                    x->parent = y;
            } 
            else 
            {
                transplant(y, y->right);
                y->right = z->right;
                if (y->right)
                    y->right->parent = y;
            }

            transplant(z, y);
            y->left = z->left;
            if (y->left)
                y->left->parent = y;
            y->color = z->color;
        }

        std::allocator_traits<NodeAllocator>::destroy(node_alloc, z);
        node_alloc.deallocate(z, 1);
        if (y_original_color == BLACK && x)
            fixDelete(x);
    }
};

#endif // REDBLACKTREE_HPP<|MERGE_RESOLUTION|>--- conflicted
+++ resolved
@@ -30,13 +30,8 @@
     {
         std::pair<const Key, T> data;
         Color color;
-<<<<<<< HEAD
         Node* left;
         Node* right;
-=======
-        std::unique_ptr<Node, NodeDeleter> left;
-        std::unique_ptr<Node, NodeDeleter> right;
->>>>>>> 06776ff4
         Node* parent;
 
         explicit Node(const std::pair<const Key, T>& val)
@@ -50,8 +45,14 @@
     using NodeAllocator = typename std::allocator_traits<Allocator>::template rebind_alloc<Node>;
     NodeAllocator node_alloc;
 
+#if defined(_MSC_VER)
+  #define FORCE_INLINE __forceinline
+#else
+  #define FORCE_INLINE inline __attribute__((always_inline))
+#endif
+
     // Возвращает указатель на указатель, через который доступен узел (у родителя или root)
-    inline Node** getLink(Node* x) 
+    FORCE_INLINE Node** getLink(Node* x) 
     {
         if (!x->parent)
             return &root;
@@ -61,7 +62,7 @@
             return &(x->parent->right);
     }
 
-    inline void leftRotate(Node* x) 
+    FORCE_INLINE void leftRotate(Node* x) 
     {
         if (!x || !x->right)
             return;
@@ -77,7 +78,7 @@
         *xLink = y;
     }
 
-    inline void rightRotate(Node* y) 
+    FORCE_INLINE void rightRotate(Node* y) 
     {
         if (!y || !y->left)
             return;
@@ -500,4 +501,6 @@
     }
 };
 
+#undef FORCE_INLINE
+
 #endif // REDBLACKTREE_HPP